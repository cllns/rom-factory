--- conflicted
+++ resolved
@@ -42,7 +42,6 @@
       end
     end
 
-<<<<<<< HEAD
     conf.relation(:admins) do
       dataset { where(type: "Admin") }
 
@@ -51,7 +50,8 @@
           has_many :tasks
         end
       end
-=======
+    end
+
     conf.relation(:key_values) do
       option :output_schema, default: -> do
         ROM::Types::Hash.schema(
@@ -60,7 +60,6 @@
       end
 
       schema(infer: true) {}
->>>>>>> 738da463
     end
   end
 
